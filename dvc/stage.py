--- conflicted
+++ resolved
@@ -959,12 +959,8 @@
         if paths:
             raise MissingDataSource(paths)
 
-<<<<<<< HEAD
+    @rwlocked(write=["outs"])
     def checkout(self, force=False, progress_callback=None, relink=False):
-=======
-    @rwlocked(write=["outs"])
-    def checkout(self, force=False, progress_callback=None):
->>>>>>> 75ecc996
         failed_checkouts = []
         for out in self.outs:
             failed = out.checkout(
